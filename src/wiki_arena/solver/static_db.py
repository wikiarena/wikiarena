--- conflicted
+++ resolved
@@ -41,7 +41,6 @@
             # For now, proceeding will likely lead to errors in DB operations.
         self._connection_pool = {}
         
-<<<<<<< HEAD
         self.max_variables = 32766 # Safe default for 3.32.0 and later, will be updated from PRAGMA
         self._initialize_variable_limit()
         
@@ -63,11 +62,6 @@
         except Exception as e:
             logger.warning(f"Failed to read SQLite variable limit: {e}, using default: {self.max_variables}")
         
-    async def get_page_id(self, title: str) -> Optional[int]:
-        """Get the page ID for a given title, handling redirects and capitalization.
-        Corresponds to fetch_page in sdow/database.py but simplified to return ID.
-        Titles are assumed to be stored in sanitized form in wiki_graph.sqlite 'pages' table.
-=======
     async def get_page_id(self, title: str, namespace: int = 0) -> Optional[int]:
         """
         Get the page ID for a given title, optionally filtering by namespace.
@@ -80,7 +74,6 @@
 
         Returns:
             Optional[int]: The resolved page ID, or None if not found.
->>>>>>> 2a5489ff
         """
         validate_page_title(title)
         sanitized_title = get_sanitized_page_title(title)
